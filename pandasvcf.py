--- conflicted
+++ resolved
@@ -288,92 +288,8 @@
         return 0
 
 
-<<<<<<< HEAD
-#        if set(self.sample_id) - set(self.df.columns) > 0:
-#            print('Sample genotype column not found, 'add_variant_annotations can only be called if the FORMAT and sample genotype columns are available?'
-#            return 1
-#
-#        if verbose:
-#            print 'input variant rows:', len(self.df)
-#
-#        self.df.drop_duplicates(inplace=True)
-#
-#        var_counts = len(self.df)
-#
-#        self.df = self.df[self.df[self.sample_id]!='.']  #dropping missing genotype calls
-#
-#        if verbose:
-#
-#            print 'dropping',var_counts - len(self.df), 'variants with genotype call == "." '
-#            print 'current variant rows:', len(self.df)
-#
-#
-#        if inplace:
-#            if 'POS' not in self.df.columns:
-#                self.df.reset_index(inplace=True)
-#                self.df.set_index(['CHROM', 'POS', 'REF', 'ALT'],inplace=True, drop=False)
-#            self.df = get_vcf_annotations(self.df, self.sample_id, split_columns)
-#        else:
-#            self.df_annot = get_vcf_annotations(self.df, self.sample_id, split_columns)
-#            self.df.set_index(['CHROM', 'POS', 'REF', 'ALT'],inplace=True)
-#
-#        return 0
-=======
-
-
-
-
-
-
-
-
-
-
-
-
-
-
-
-
-
-
-
-
-
-
-
-
-
-
-
-
-
-
-
-
-
-
-
-
-
-
-
-
-
-
-
-
-
-
-
-
-
-
-
-
-
-
-
-
-
->>>>>>> e4ec3461
+
+
+
+
+
